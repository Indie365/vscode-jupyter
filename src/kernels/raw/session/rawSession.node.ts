--- conflicted
+++ resolved
@@ -10,11 +10,6 @@
 import { createDeferred, raceTimeout } from '../../../platform/common/utils/async';
 import { KernelConnectionTimeoutError } from '../../errors/kernelConnectionTimeoutError';
 import { Telemetry } from '../../../telemetry';
-<<<<<<< HEAD
-import { ISessionWithSocket, KernelConnectionMetadata, KernelSocketInformation } from '../../types';
-import { IKernelProcess } from '../types';
-import { OldRawKernel, createRawKernel } from './rawKernel.node';
-=======
 import {
     INewSessionWithSocket,
     ISessionWithSocket,
@@ -24,7 +19,6 @@
 } from '../../types';
 import { IKernelLauncher, IKernelProcess } from '../types';
 import { OldRawKernel, RawKernelConnection, createRawKernel } from './rawKernel.node';
->>>>>>> fcd7a3e2
 import { sendKernelTelemetryEvent } from '../../telemetry/sendKernelTelemetryEvent';
 import { noop } from '../../../platform/common/utils/misc';
 import { getNameOfKernelConnection } from '../../helpers';
