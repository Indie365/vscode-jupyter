--- conflicted
+++ resolved
@@ -54,13 +54,10 @@
     [DSCommands.EnableDebugLogging]: [];
     [DSCommands.ResetLoggingLevel]: [];
     [DSCommands.OpenVariableView]: [];
-<<<<<<< HEAD
     [DSCommands.OpenScratchPad]: [NotebookCell];
     [DSCommands.OpenScratchPadInteractive]: [NotebookCell];
     [DSCommands.OpenContextualHelp]: [];
-=======
     [DSCommands.NotebookEditorToggleOutput]: [];
->>>>>>> c8d3c21e
 }
 
 /**
