--- conflicted
+++ resolved
@@ -9,11 +9,7 @@
 import * as sinon from 'sinon';
 import { debug } from 'vscode';
 import { DebugProtocol } from 'vscode-debugprotocol';
-<<<<<<< HEAD
-import { IDebuggingManager } from '../../notebooks/debugger/debuggingTypes';
-=======
 import { IDebuggingManager, INotebookDebuggingManager } from '../../notebooks/debugger/debuggingTypes';
->>>>>>> 19d477f9
 import { ICommandManager, IVSCodeNotebook } from '../../platform/common/application/types';
 import { Commands } from '../../platform/common/constants';
 import { IDisposable } from '../../platform/common/types';
@@ -39,7 +35,6 @@
 import { ITestWebviewHost } from './testInterfaces';
 import { waitForVariablesToMatch } from './variableView/variableViewHelpers';
 import { ITestVariableViewProvider } from './variableView/variableViewTestInterfaces';
-<<<<<<< HEAD
 
 const N = 20;
 
@@ -78,11 +73,7 @@
 }
 
 // eslint-disable-next-line no-only-tests/no-only-tests
-suite.only('VSCode Notebook - Run By Line', function () {
-=======
-
-suite('Run By Line @debugger', function () {
->>>>>>> 19d477f9
+suite.only('Run By Line @debugger', function () {
     let api: IExtensionTestApi;
     const disposables: IDisposable[] = [];
     let commandManager: ICommandManager;
@@ -273,9 +264,6 @@
         assert.equal(stack2.stackFrames[0].line, 4, 'Stopped at the wrong line');
     });
 
-<<<<<<< HEAD
-    testN('Does not stop in other cell', N, async function () {
-=======
     test('Restart while debugging', async function () {
         const cell = await insertCodeCell('def foo():\n    print(1)\n\nfoo()', { index: 0 });
         const doc = vscodeNotebook.activeNotebookEditor?.notebook!;
@@ -297,9 +285,8 @@
         assert.equal(stack.stackFrames[0].source?.path, cell.document.uri.toString(), 'Stopped at the wrong path');
         assert.equal(stack.stackFrames[0].line, 1, 'Stopped at the wrong line');
     });
-
-    test.skip('Does not stop in other cell', async function () {
->>>>>>> 19d477f9
+    
+    testN('Does not stop in other cell', N, async function () {
         // https://github.com/microsoft/vscode-jupyter/issues/8757
         const cell0 = await insertCodeCell('def foo():\n    print(1)');
         const cell1 = await insertCodeCell('foo()');
