// Copyright (c) Microsoft Corporation. All rights reserved.
// Licensed under the MIT License.
'use strict';

import * as React from 'react';
import * as ReactDOM from 'react-dom';
import { ColumnType, IGetSliceRequest, MaxStringCompare } from '../../client/datascience/data-viewing/types';
import { KeyCodes } from '../react-common/constants';
import { measureText } from '../react-common/textMeasure';
import './globalJQueryImports';
import { ReactSlickGridFilterBox } from './reactSlickGridFilterBox';
import { debounce } from 'lodash';

/*
WARNING: Do not change the order of these imports.
Slick grid MUST be imported after we load jQuery and other stuff from `./globalJQueryImports`
*/
// eslint-disable-next-line @typescript-eslint/no-var-requires, @typescript-eslint/no-require-imports
const slickgridJQ = require('slickgrid/lib/jquery-1.11.2.min');

// Adding comments to ensure order of imports does not change due to auto formatters.
// eslint-disable-next-line import/order
import 'slickgrid/slick.core';
// Adding comments to ensure order of imports does not change due to auto formatters.
// eslint-disable-next-line import/order
import 'slickgrid/slick.dataview';
// Adding comments to ensure order of imports does not change due to auto formatters.
// eslint-disable-next-line import/order
import 'slickgrid/slick.grid';
import 'slickgrid/slick.editors';
// Adding comments to ensure order of imports does not change due to auto formatters.
// eslint-disable-next-line import/order
import 'slickgrid/plugins/slick.autotooltips';
import 'slickgrid/plugins/slick.headerbuttons';
// Adding comments to ensure order of imports does not change due to auto formatters.
// eslint-disable-next-line import/order
import 'slickgrid/slick.grid.css';
// Make sure our css comes after the slick grid css. We override some of its styles.
// eslint-disable-next-line import/order
import './reactSlickGrid.css';
import { generateDisplayValue } from './cellFormatter';
import { getLocString } from '../react-common/locReactSide';
import { ControlPanel } from './controlPanel';
import './contextMenu.css';
import { Bar } from 'react-chartjs-2';

/*
WARNING: Do not change the order of these imports.
Slick grid MUST be imported after we load jQuery and other stuff from `./globalJQueryImports`
*/

enum RowContextMenuItem {
    DropRow = "Drop Row",
    NormalizeRow = "Normalize Row",
    DropNA = "Drop NA",
    CopyData = "Copy Cell Data",
}

enum ColumnContextMenuItem {
    GetColumnStats= "Get Column Stats",
    DropColumns = "Drop Column",
    NormalizeColumn = "Normalize Column",
    PlotHistogram = "Plot Histogram",
    DropNA = "Drop NA"
}

export interface ISlickRow extends Slick.SlickData {
    id: string;
}

export interface ISlickGridAdd {
    newRows: ISlickRow[];
}

export interface ISlickGridSlice {
    columns: Slick.Column<Slick.SlickData>[];
}

/* eslint-disable @typescript-eslint/no-explicit-any */
export interface ISlickGridProps {
    idProperty: string;
    columns: Slick.Column<ISlickRow>[];
    rowsAdded: Slick.Event<ISlickGridAdd>;
    resetGridEvent: Slick.Event<ISlickGridSlice>;
<<<<<<< HEAD
    histogramEvent: Slick.Event<any>;
=======
    toggleFilterEvent: Slick.Event<void>;
>>>>>>> 06af42c6
    columnsUpdated: Slick.Event<Slick.Column<Slick.SlickData>[]>;
    filterRowsTooltip: string;
    forceHeight?: number;
    dataDimensionality: number;
    originalVariableShape: number[] | undefined;
    isSliceDataEnabled: boolean; // Feature flag. This should eventually be removed
    historyList: any[];
    handleSliceRequest(args: IGetSliceRequest): void;
    submitCommand(args: { command: string; args: any }): void;
    handleRefreshRequest(): void;
}

interface ISlickGridState {
    grid?: Slick.Grid<ISlickRow>;
    showingFilters?: boolean;
    fontSize: number;
}

class ColumnFilter {
    private matchFunc: (v: any) => boolean;
    private nanRegEx = /^\s*nan.*/i;
    private infRegEx = /^\s*inf.*/i;
    private negInfRegEx = /^\s*-inf.*/i;
    private lessThanRegEx = /^\s*<\s*((?<Number>\d+.*)|(?<NaN>nan)|(?<Inf>inf)|(?<NegInf>-inf))/i;
    private lessThanEqualRegEx = /^\s*<=\s*((?<Number>\d+.*)|(?<NaN>nan)|(?<Inf>inf)|(?<NegInf>-inf)).*/i;
    private greaterThanRegEx = /^\s*>\s*((?<Number>\d+.*)|(?<NaN>nan)|(?<Inf>inf)|(?<NegInf>-inf)).*/i;
    private greaterThanEqualRegEx = /^\s*>=\s*((?<Number>\d+.*)|(?<NaN>nan)|(?<Inf>inf)|(?<NegInf>-inf)).*/i;
    private equalToRegEx = /^\s*(?:=|==)\s*((?<Number>\d+.*)|(?<NaN>nan)|(?<Inf>inf)|(?<NegInf>-inf)).*/i;

    constructor(public text: string, column: Slick.Column<Slick.SlickData>) {
        if (text && text.length > 0) {
            const columnType = (column as any).type;
            switch (columnType) {
                case ColumnType.String:
                default:
                    this.matchFunc = (v: any) => !v || v.toString().includes(text);
                    break;

                case ColumnType.Number:
                    this.matchFunc = this.generateNumericOperation(text);
                    break;
            }
        } else {
            this.matchFunc = (_v: any) => true;
        }
    }

    public matches(value: any): boolean {
        return this.matchFunc(value);
    }

    private extractDigits(text: string, regex: RegExp): number {
        const match = regex.exec(text);
        if (match && match.groups) {
            if (match.groups.Number) {
                return parseFloat(match.groups.Number);
            } else if (match.groups.Inf) {
                return Infinity;
            } else if (match.groups.NegInf) {
                return -Infinity;
            } else if (match.groups.NaN) {
                return NaN;
            }
        }
        return 0;
    }

    private generateNumericOperation(text: string): (v: any) => boolean {
        if (this.nanRegEx.test(text)) {
            return (v: any) => v !== undefined && Number.isNaN(v);
        } else if (this.infRegEx.test(text)) {
            return (v: any) => v !== undefined && v === Infinity;
        } else if (this.negInfRegEx.test(text)) {
            return (v: any) => v !== undefined && v === -Infinity;
        } else if (this.lessThanRegEx.test(text)) {
            const n1 = this.extractDigits(text, this.lessThanRegEx);
            return (v: any) => v !== undefined && v < n1;
        } else if (this.lessThanEqualRegEx.test(text)) {
            const n2 = this.extractDigits(text, this.lessThanEqualRegEx);
            return (v: any) => v !== undefined && (v <= n2 || (Number.isNaN(v) && Number.isNaN(n2)));
        } else if (this.greaterThanRegEx.test(text)) {
            const n3 = this.extractDigits(text, this.greaterThanRegEx);
            return (v: any) => v !== undefined && v > n3;
        } else if (this.greaterThanEqualRegEx.test(text)) {
            const n4 = this.extractDigits(text, this.greaterThanEqualRegEx);
            return (v: any) => v !== undefined && (v >= n4 || (Number.isNaN(v) && Number.isNaN(n4)));
        } else if (this.equalToRegEx.test(text)) {
            const n5 = this.extractDigits(text, this.equalToRegEx);
            return (v: any) => v !== undefined && (v === n5 || (Number.isNaN(v) && Number.isNaN(n5)));
        } else {
            const n6 = parseFloat(text);
            return (v: any) => v !== undefined && v === n6;
        }
    }
}

export class ReactSlickGrid extends React.Component<ISlickGridProps, ISlickGridState> {
    private containerRef: React.RefObject<HTMLDivElement>;
    private measureRef: React.RefObject<HTMLDivElement>;
    private dataView: Slick.Data.DataView<ISlickRow> = new Slick.Data.DataView();
    private columnFilters: Map<string, ColumnFilter> = new Map<string, ColumnFilter>();
    private resizeTimer?: number;
    private autoResizedColumns: boolean = false;
    private contextMenuRowId: number | undefined;
    private contextMenuCellId: number | undefined;
    private contextMenuColumnName: string | undefined;

    constructor(props: ISlickGridProps) {
        super(props);
        this.state = { fontSize: 15, showingFilters: true };
        this.containerRef = React.createRef<HTMLDivElement>();
        this.measureRef = React.createRef<HTMLDivElement>();
        this.props.rowsAdded.subscribe(this.addedRows);
        this.props.resetGridEvent.subscribe(this.resetGrid);
        this.props.columnsUpdated.subscribe(this.updateColumns);
<<<<<<< HEAD
        this.props.histogramEvent.subscribe(this.histogramEvent);
=======
        this.props.toggleFilterEvent.subscribe(this.clickFilterButton);
>>>>>>> 06af42c6
    }

    private debounceRequest = debounce(this.props.submitCommand, 1000);

    // eslint-disable-next-line
    public componentDidMount = () => {
        window.addEventListener('resize', this.windowResized);

        if (this.containerRef.current) {
            // Compute font size. Default to 15 if not found.
            let fontSize = parseInt(
                getComputedStyle(this.containerRef.current).getPropertyValue('--code-font-size'),
                10
            );
            if (isNaN(fontSize)) {
                fontSize = 15;
            }

            // Setup options for the grid
            const options: Slick.GridOptions<Slick.SlickData> = {
                asyncEditorLoading: true,
                editable: true,
                enableTextSelectionOnCells: true,
                enableCellNavigation: true,
                editorCellNavOnLRKeys: true,
                showHeaderRow: true,
                enableColumnReorder: false,
                explicitInitialization: false,
                viewportClass: 'react-grid',
                rowHeight: this.getAppropiateRowHeight(fontSize)
            };

            const columns = this.styleColumns(this.props.columns);

            // Create the grid
            const grid = new Slick.Grid<ISlickRow>(this.containerRef.current, this.dataView, columns, options);
            grid.registerPlugin(new Slick.AutoTooltips({ enableForCells: true, enableForHeaderCells: true }));
            grid.registerPlugin(new Slick.Plugins.HeaderButtons());
            // Setup our dataview
            this.dataView.beginUpdate();
            this.dataView.setFilter(this.filter.bind(this));
            this.dataView.setItems([], this.props.idProperty);
            this.dataView.endUpdate();

            this.dataView.onRowCountChanged.subscribe((_e, _args) => {
                grid.updateRowCount();
                grid.render();
            });

            this.dataView.onRowsChanged.subscribe((_e, args) => {
                grid.invalidateRows(args.rows);
                grid.render();
            });

            // Setup the filter render
            grid.onHeaderRowCellRendered.subscribe(this.renderFilterCell);

            grid.onHeaderCellRendered.subscribe((_e, args) => {
                // Add a tab index onto our header cell
                args.node.tabIndex = 0;

                //TOOLTIPS FOR HISTOGRAM AND DESCRIBE
                //TODO DEBOUNCE
                slickgridJQ(".react-grid-header-cell").hover((e: any) => {
                    const columnName = e.target.outerText; 

                    this.debounceRequest({ command: 'getColumnData', args: { columnName: columnName } });
                    // this.props.submitCommand({ command: 'getColumnData', args: { columnName: columnName } });
                });
            });

            // Unbind the slickgrid key handler from the canvas code
            // We want to keep EnableCellNavigation on so that we can use the slickgrid
            // public navigations functions, but we don't want the slickgrid keyhander
            // to eat tab keys and prevent us from tabbing to input boxes or column headers
            const canvasElement = grid.getCanvasNode();
            slickgridJQ(canvasElement).off('keydown');

            if (this.containerRef && this.containerRef.current) {
                // slickgrid creates empty focus sink div elements that capture tab input we don't want that
                // so unhook their key handlers and remove their tabindex
                const firstFocus = slickgridJQ('.react-grid-container').children().first();
                const lastFocus = slickgridJQ('.react-grid-container').children().last();
                slickgridJQ(firstFocus).off('keydown').removeAttr('tabindex');
                slickgridJQ(lastFocus).off('keydown').removeAttr('tabindex');

                // Set our key handling on the actual grid viewport
                slickgridJQ('.react-grid')
                    .on('keydown', this.slickgridHandleKeyDown)
                    .attr('role', 'grid')
                    .on('focusin', this.slickgridFocus);
                slickgridJQ('.grid-canvas').on('keydown', this.slickgridHandleKeyDown);
            }

            // Setup the sorting
            grid.onSort.subscribe(this.sort);

            grid.onHeaderContextMenu.subscribe(this.maybeDropColumns);
            grid.onContextMenu.subscribe(this.maybeDropRows);

            // Data row context menu
            slickgridJQ("#contextMenu").click((e: any) => {
                if (!slickgridJQ(e.target).is("li") ||
                    !this.state.grid?.getEditorLock().commitCurrentEdit() ||
                    this.contextMenuCellId === undefined||
                    this.contextMenuRowId === undefined) {
                    return;
                }
                const contextMenuItem = e.target.id;
                const columnName = this.props.columns[this.contextMenuCellId].name;
                const cellData = (this.dataView.getItemById(this.contextMenuRowId) as any)[columnName!];
                switch (contextMenuItem) {
                    case RowContextMenuItem.DropRow:
                        return this.props.submitCommand({ command: 'drop', args: { targets: [this.contextMenuRowId], mode: 'row' } });
                    case RowContextMenuItem.CopyData:
                        void navigator.clipboard.writeText(cellData);
                        return;
                    case RowContextMenuItem.NormalizeRow:
                    case RowContextMenuItem.DropNA:
                }
            });

            // Header row context menu
            slickgridJQ("#headerContextMenu").click((e: any) => {
                if (!slickgridJQ(e?.currentTarget).is("ul") ||
                    !this.state.grid?.getEditorLock().commitCurrentEdit()) {
                    return;
                }
                // Submit a drop column request
                const contextMenuItem = e?.target?.id;
                switch (contextMenuItem) {
                    case ColumnContextMenuItem.GetColumnStats:
                        return this.props.submitCommand({ command: 'describe', args: { targets: [this.contextMenuColumnName]} });
                    case ColumnContextMenuItem.DropColumns:
                        return this.props.submitCommand({ command: 'drop', args: { targets: [this.contextMenuColumnName]} });
                    case ColumnContextMenuItem.NormalizeColumn:
                        return this.props.submitCommand({ command: 'normalize', args: { start: 0, end: 1, target: this.contextMenuColumnName }});
                    case ColumnContextMenuItem.PlotHistogram:
                        return this.props.submitCommand({ command: 'pyplot.hist', args: { target: this.contextMenuColumnName } });
                    case ColumnContextMenuItem.DropNA:
                        return this.props.submitCommand({ command: 'dropna', args: { subset: this.contextMenuColumnName, target: 0 } });
                }
            });

            // Init to force the actual render.
            grid.init();

            // Set the initial sort column to our index column
            const indexColumn = columns.find((c) => c.field === this.props.idProperty);
            if (indexColumn && indexColumn.id) {
                grid.setSortColumn(indexColumn.id, true);
            }

            // Save in our state
            this.setState({ grid, fontSize });
        }

        // Act like a resize happened to refresh the layout.
        this.windowResized();
    };

    public componentWillUnmount = () => {
        if (this.resizeTimer) {
            window.clearTimeout(this.resizeTimer);
        }
        window.removeEventListener('resize', this.windowResized);
        if (this.state.grid) {
            this.state.grid.destroy();
        }
    };

    public componentDidUpdate = (_prevProps: ISlickGridProps) => {
        if (this.state.showingFilters && this.state.grid) {
            this.state.grid.setHeaderRowVisibility(true);
        } else if (this.state.showingFilters === false && this.state.grid) {
            this.state.grid.setHeaderRowVisibility(false);
        }
        // Dynamically modify the styles that the slickGrid generates for the rows.
        // It's eliminating some of the height
        if (this.state.grid && this.containerRef.current) {
            this.updateCssStyles();
        }
    };

    public render() {
        const style: React.CSSProperties = this.props.forceHeight
            ? {
                  height: `${this.props.forceHeight}px`,
                  width: `${this.props.forceHeight}px`
              }
            : {};

        return (
            <div className="outer-container">
                <div style={{ flexDirection: 'row', display: 'flex' }}>
                    <div className="react-grid-container" style={style} ref={this.containerRef}></div>
                    <ControlPanel
                        historyList={this.props.historyList}
                        data={this.dataView.getItems()}
                        headers={
                            this.state.grid
                                ?.getColumns()
                                .map((c) => c.name)
                                .filter((c) => c !== undefined) as string[]
                        }
                        submitCommand={this.props.submitCommand}
                    />
                </div>
                <div className="react-grid-measure" ref={this.measureRef} />
                <ul id="headerContextMenu" style={{ display: 'none', position: 'absolute' }}>
                    <li id={ColumnContextMenuItem.DropColumns}>{ColumnContextMenuItem.DropColumns}</li>
                    <li id={ColumnContextMenuItem.NormalizeColumn}>{ColumnContextMenuItem.NormalizeColumn}</li>
                    <li id={ColumnContextMenuItem.PlotHistogram}>{ColumnContextMenuItem.PlotHistogram}</li>
                    <li id={ColumnContextMenuItem.DropNA}>{ColumnContextMenuItem.DropNA}</li>
                </ul>
                <ul id="contextMenu" style={{ display: 'none', position: 'absolute' }}>
                    <li id={RowContextMenuItem.DropRow}>{RowContextMenuItem.DropRow}</li>
                    <li id={RowContextMenuItem.CopyData}>{RowContextMenuItem.CopyData}</li>
                </ul>
            </div>
        );
    }

    private maybeDropColumns = (e: any, data: Slick.OnHeaderContextMenuEventArgs<ISlickRow>) => {
        this.contextMenuColumnName = data.column.name;
        // Don't show context menu for the row numbering column
        if (data.column.field === "No.") {
            return;
        }
        // Show our context menu
        slickgridJQ("#headerContextMenu")
            .css("top", e.pageY)
            .css("left", e.pageX)
            .show();

        // If user clicks away from the context menu, hide it
        slickgridJQ("body").one("click", () => {
            slickgridJQ("#headerContextMenu").hide();
            this.contextMenuColumnName = undefined;
        });
    }

    private maybeDropRows = (e: any) => {
        const cell = this.state.grid?.getCellFromEvent(e);
        if (!cell) {
            return;
        }
        this.contextMenuRowId = cell.row;
        this.contextMenuCellId = cell.cell;

        // Show our context menu
        slickgridJQ("#contextMenu")
            .css("top", e.pageY)
            .css("left", e.pageX)
            .show();

        // If user clicks away from the context menu, hide it
        slickgridJQ("body").one("click", () => {
            slickgridJQ("#contextMenu").hide();
            this.contextMenuRowId = undefined;
        });
    }

    // public for testing
    public sort = (_e: Slick.EventData, args: Slick.OnSortEventArgs<Slick.SlickData>) => {
        // Note: dataView.fastSort is an IE workaround. Not necessary.
        this.dataView.sort((l: any, r: any) => this.compareElements(l, r, args.sortCol), args.sortAsc);
        args.grid.invalidateAllRows();
        args.grid.render();
    };

    // Public for testing
    public filterChanged = (text: string, column: Slick.Column<Slick.SlickData>) => {
        if (column && column.field) {
            this.columnFilters.set(column.field, new ColumnFilter(text, column));
            this.dataView.refresh();
        }
    };

    private clearAllFilters = () => {
        // Avoid rerendering if there are no filters
        if (this.columnFilters.size > 0) {
            this.columnFilters = new Map();
            this.dataView.refresh();
            // Force column headers to rerender by setting columns
            // and ensure styles don't get messed up after rerender
            this.autoResizeColumns();
        }
    };

    private styleColumns(columns: Slick.Column<ISlickRow>[]) {
        // Transform columns so they are sortable and stylable
        return columns.map((c) => {
            c.sortable = true;
            c.editor = readonlyCellEditor;
            c.headerCssClass = 'react-grid-header-cell';
            c.cssClass = 'react-grid-cell';
            return c;
        });
    }

    // These adjustments for the row height come from trial and error, by changing the font size in VS code,
    // opening a new Data Viewer, and making sure the data is visible
    // They were tested up to a font size of 60, and the row height still allows the content to be seen
    private getAppropiateRowHeight(fontSize: number): number {
        switch (true) {
            case fontSize < 15:
                return fontSize + 4 + 8; // +8 for padding
            case fontSize < 20:
                return fontSize + 8 + 8; // +8 for padding
            case fontSize < 30:
                return fontSize + 10 + 8; // +8 for padding
            default:
                return fontSize + 12 + 8; // +8 for padding
        }
    }

    // If the slickgrid gets focus and nothing is selected select the first item
    // so that you can keyboard navigate from there
    private slickgridFocus = (_e: any): void => {
        if (this.state.grid) {
            if (!this.state.grid.getActiveCell()) {
                this.state.grid.setActiveCell(0, 1);
            }
        }
    };

    private slickgridHandleKeyDown = (e: KeyboardEvent): void => {
        let handled: boolean = false;

        // Defined here:
        // https://developer.mozilla.org/en-US/docs/Web/Accessibility/ARIA/Roles/Grid_Role#Keyboard_interactions

        if (this.state.grid) {
            // The slickgrid version of jquery populates keyCode not code, so use the numerical values here
            switch (e.keyCode) {
                case KeyCodes.LeftArrow:
                    this.state.grid.navigateLeft();
                    handled = true;
                    break;
                case KeyCodes.UpArrow:
                    this.state.grid.navigateUp();
                    handled = true;
                    break;
                case KeyCodes.RightArrow:
                    this.state.grid.navigateRight();
                    handled = true;
                    break;
                case KeyCodes.DownArrow:
                    this.state.grid.navigateDown();
                    handled = true;
                    break;
                case KeyCodes.PageUp:
                    this.state.grid.navigatePageUp();
                    handled = true;
                    break;
                case KeyCodes.PageDown:
                    this.state.grid.navigatePageDown();
                    handled = true;
                    break;
                case KeyCodes.End:
                    e.ctrlKey ? this.state.grid.navigateBottom() : this.state.grid.navigateRowEnd();
                    handled = true;
                    break;
                case KeyCodes.Home:
                    e.ctrlKey ? this.state.grid.navigateTop() : this.state.grid.navigateRowStart();
                    handled = true;
                    break;
                default:
            }
        }

        if (handled) {
            // Don't let the parent / browser do stuff if we handle it
            // otherwise we'll both move the cell selection and scroll the window
            // with up and down keys
            e.stopPropagation();
            e.preventDefault();
        }
    };

    private updateCssStyles = () => {
        if (this.state.grid && this.containerRef.current) {
            const gridName = (this.state.grid as any).getUID() as string;
            const document = this.containerRef.current.ownerDocument;
            if (document) {
                const cssOverrideNode = document.createElement('style');
                const rule = `.${gridName} .slick-cell {height: ${this.getAppropiateRowHeight(
                    this.state.fontSize
                )}px;}`;
                cssOverrideNode.setAttribute('type', 'text/css');
                cssOverrideNode.setAttribute('rel', 'stylesheet');
                cssOverrideNode.appendChild(document.createTextNode(rule));
                document.head.appendChild(cssOverrideNode);
            }
        }
    };

    private windowResized = () => {
        if (this.resizeTimer) {
            clearTimeout(this.resizeTimer);
        }
        this.resizeTimer = window.setTimeout(this.updateGridSize, 10);
    };

    private updateGridSize = () => {
        if (this.state.grid && this.containerRef.current && this.measureRef.current) {
            // We use a div at the bottom to figure out our expected height. Slickgrid isn't
            // so good without a specific height set in the style.
            const height = this.measureRef.current.offsetTop - this.containerRef.current.offsetTop;
            this.containerRef.current.style.height = `${this.props.forceHeight ? this.props.forceHeight : height}px`;
            this.state.grid.resizeCanvas();
        }
    };

    private autoResizeColumns() {
        if (this.state.grid) {
            const fontString = this.computeFont();
            const columns = this.state.grid.getColumns();
            const placeholder = '99999999999';
            const maxFieldWidth = measureText(placeholder, fontString);
            columns.forEach((c) => {
                if (c.field !== this.props.idProperty) {
                    c.width = maxFieldWidth;
                } else {
                    c.width = maxFieldWidth / 2;
                    c.name = '';
                    // c.header = {
                    //     buttons: [
                    //         {
                    //             cssClass: 'codicon codicon-filter codicon-button header-cell-button',
                    //             handler: this.clickFilterButton,
                    //             tooltip: this.state.showingFilters
                    //                 ? getLocString('DataScience.dataViewerHideFilters', 'Hide filters')
                    //                 : getLocString('DataScience.dataViewerShowFilters', 'Show filters')
                    //         },
                    //         {
                    //             cssClass: 'codicon codicon-refresh codicon-button header-cell-button refresh-button',
                    //             handler: this.props.handleRefreshRequest,
                    //             tooltip: getLocString('DataScience.refreshDataViewer', 'Refresh data viewer')
                    //         }
                    //     ]
                    // };
                }
            });
            this.state.grid.setColumns(columns);

            // We also need to update the styles as slickgrid will mess up the height of rows
            // again
            setTimeout(() => {
                this.updateCssStyles();
            }, 0);
        }
    }

    private clickFilterButton = () => {
        this.setState({ showingFilters: !this.state.showingFilters });
        // Force column headers to rerender by setting columns
        // and ensure styles don't get messed up after rerender
        this.autoResizeColumns();
    };

    private computeFont(): string | null {
        if (this.containerRef.current) {
            const style = getComputedStyle(this.containerRef.current);
            return style ? style.font : null;
        }
        return null;
    }

    private resetGrid = (_e: Slick.EventData, data: ISlickGridSlice) => {
        this.dataView.setItems([]);
        const styledColumns = this.styleColumns(data.columns);
        this.setColumns(styledColumns);
    };

    private updateColumns = (_e: Slick.EventData, newColumns: Slick.Column<Slick.SlickData>[]) => {
        this.setColumns(newColumns);
        this.state.grid?.render(); // We might be able to skip this rerender?
    };

    private histogramEvent = (_e: Slick.EventData, columnData: []) => {
        const data = {
            labels: ['test'],
            datasets: [
                {
                    data: columnData
                }
            ]
        };

        const options = {
            title: {
                display: true,
                text: "test"
            }
        };

        <Bar
            data={data}
        />
        
        console.log('histogram event');

        slickgridJQ().tooltip({})
    }

    private setColumns = (newColumns: Slick.Column<Slick.SlickData>[]) => {
        // HACK: SlickGrid header row does not rerender if its visibility is false when columns
        // are updated, and this causes the header to simply not show up when clicking the
        // filter button after we update the grid column headers on receiving a slice response.
        // The solution is to force the header row to become visible just before sending our slice request.
        this.state.grid?.setHeaderRowVisibility(true);
        this.state.grid?.setColumns(newColumns);
        this.autoResizeColumns();
    };

    private addedRows = (_e: Slick.EventData, data: ISlickGridAdd) => {
        // Add all of these new rows into our data.
        this.dataView.beginUpdate();
        for (const row of data.newRows) {
            this.dataView.addItem(row);
        }

        // Update columns if we haven't already
        if (!this.autoResizedColumns) {
            this.autoResizedColumns = true;
            this.autoResizeColumns();
        }

        this.dataView.endUpdate();

        // This should cause a rowsChanged event in the dataview that will
        // refresh the grid.
    };

    // eslint-disable-next-line @typescript-eslint/no-explicit-any
    private filter(item: any, _args: any): boolean {
        const fields = Array.from(this.columnFilters.keys());
        for (const field of fields) {
            if (field) {
                const filter = this.columnFilters.get(field);
                if (filter) {
                    if (!filter.matches(item[field])) {
                        return false;
                    }
                }
            }
        }
        return true;
    }

    private renderFilterCell = (_e: Slick.EventData, args: Slick.OnHeaderRowCellRenderedEventArgs<Slick.SlickData>) => {
        // if (args.column.field === this.props.idProperty) {
        //     const tooltipText = getLocString('DataScience.clearFilters', 'Clear all filters');
        //     ReactDOM.render(
        //         <div
        //             className="codicon codicon-clear-all codicon-button"
        //             onClick={this.clearAllFilters}
        //             title={tooltipText}
        //         />,
        //         args.node
        //     );
        // } else {
            const filter = args.column.field ? this.columnFilters.get(args.column.field)?.text : '';
            ReactDOM.render(
                <ReactSlickGridFilterBox
                    filter={filter ?? ''}
                    column={args.column}
                    onChange={this.filterChanged}
                    fontSize={this.state.fontSize}
                />,
                args.node
            );
        // }
    };

    private compareElements(a: any, b: any, col?: Slick.Column<Slick.SlickData>): number {
        if (col) {
            const sortColumn = col.field;
            if (sortColumn && col.hasOwnProperty('type')) {
                const columnType = (col as any).type;
                const isStringColumn = columnType === 'string' || columnType === 'object';
                if (isStringColumn) {
                    const aVal = a[sortColumn] ? a[sortColumn].toString() : '';
                    const bVal = b[sortColumn] ? b[sortColumn].toString() : '';
                    const aStr = aVal ? aVal.substring(0, Math.min(aVal.length, MaxStringCompare)) : aVal;
                    const bStr = bVal ? bVal.substring(0, Math.min(bVal.length, MaxStringCompare)) : bVal;
                    return aStr.localeCompare(bStr);
                } else {
                    const aVal = a[sortColumn];
                    const bVal = b[sortColumn];
                    return aVal === bVal ? 0 : aVal > bVal ? 1 : -1;
                }
            }
        }

        // No sort column, try index column
        if (a.hasOwnProperty(this.props.idProperty) && b.hasOwnProperty(this.props.idProperty)) {
            const sortColumn = this.props.idProperty;
            const aVal = a[sortColumn];
            const bVal = b[sortColumn];
            return aVal === bVal ? 0 : aVal > bVal ? 1 : -1;
        }

        return -1;
    }
}

// Modified version of https://github.com/6pac/SlickGrid/blob/master/slick.editors.js#L24
// with some fixes to get things working in our context
function readonlyCellEditor(this: any, args: any) {
    var $input: any;
    var defaultValue: any;

    this.init = function init() {
        $input = slickgridJQ("<input type=text class='editor-text'/>")
            .appendTo(args.container)
            .on('keydown.nav', handleKeyDown)
            .focus();
    };

    this.destroy = function destroy() {
        $input.remove();
    };

    this.focus = function focus() {
        $input.focus();
    };

    this.isValueChanged = function isValueChanged() {
        return false;
    };

    this.loadValue = function loadValue(item: any) {
        defaultValue = generateDisplayValue(item[args.column.field]);
        $input.val(defaultValue);
        $input[0].defaultValue = defaultValue;
    };

    this.applyValue = function applyValue() {
        // Noop as we never want to overwrite the cell's value.
        // Defined to avoid polluting the console with typeerrors
    };

    this.validate = function validate() {
        return {
            valid: true,
            msg: null
        };
    };

    this.serializeValue = function serializeValue() {
        // Defined to avoid polluting the console with typeerrors
        return $input.val();
    };

    function handleKeyDown(this: any, e: JQueryKeyEventObject) {
        var cursorPosition = this.selectionStart;
        var textLength = this.value.length;
        // In the original SlickGrid TextEditor this references
        // $.ui.keyDown.LEFT which is undefined, so couldn't use
        // that out of the box if we wanted to allow the user
        // to move their cursor within the focused input element
        if (
            (e.keyCode === KeyCodes.LeftArrow && cursorPosition > 0) ||
            (e.keyCode === KeyCodes.RightArrow && cursorPosition < textLength - 1) ||
            (e.ctrlKey && e.keyCode === KeyCodes.X)
        ) {
            e.stopImmediatePropagation();
        }
        // Readonly input elements do not have a cursor, but we want the user to be able
        // to navigate the cell via cursor and left/right arrows. Solution is to make
        // the input editable, but suppress printable keys or keys which would modify
        // the input
        if (
            e.key.length === 1 ||
            e.keyCode === KeyCodes.Backspace ||
            e.keyCode === KeyCodes.Delete ||
            e.keyCode === KeyCodes.Insert
        ) {
            e.preventDefault();
        }
    }

    this.init();
}<|MERGE_RESOLUTION|>--- conflicted
+++ resolved
@@ -82,11 +82,8 @@
     columns: Slick.Column<ISlickRow>[];
     rowsAdded: Slick.Event<ISlickGridAdd>;
     resetGridEvent: Slick.Event<ISlickGridSlice>;
-<<<<<<< HEAD
     histogramEvent: Slick.Event<any>;
-=======
     toggleFilterEvent: Slick.Event<void>;
->>>>>>> 06af42c6
     columnsUpdated: Slick.Event<Slick.Column<Slick.SlickData>[]>;
     filterRowsTooltip: string;
     forceHeight?: number;
@@ -202,11 +199,8 @@
         this.props.rowsAdded.subscribe(this.addedRows);
         this.props.resetGridEvent.subscribe(this.resetGrid);
         this.props.columnsUpdated.subscribe(this.updateColumns);
-<<<<<<< HEAD
         this.props.histogramEvent.subscribe(this.histogramEvent);
-=======
         this.props.toggleFilterEvent.subscribe(this.clickFilterButton);
->>>>>>> 06af42c6
     }
 
     private debounceRequest = debounce(this.props.submitCommand, 1000);
