<<<<<<< HEAD
.resizable-span {
    cursor: ew-resize !important;
    width: 9px !important;
    z-index: 99999 !important;
}

.resizable-span:hover {
    transition: background-color .1s ease-out 0.4s !important;
}

.resizable-span:hover, .resizable-span:active, .resizable-span:focus, .resizable-span:target {
    background: var(--vscode-focusBorder) !important;
=======
::-webkit-scrollbar {
    width: 20px;
>>>>>>> 70073c0e
}

.outer-container {
    width: auto;
    height: 100%;
}

.react-grid-container {
    border: none;
    padding-left: 8px;
    width: 100%;
}

.react-grid-measure {
    position: absolute;
    bottom: 5px;
}

.slick-pane {
    overflow: visible;
}

.react-grid-header-cell {
    padding: 0px 4px;
    background-color: var(--vscode-sideBar-background);
    color: var(--vscode-sideBar-foreground);
    text-align: left;
    font-weight: bold;
    border-right: 1px solid transparent;
}

.react-grid-cell {
    padding: 4px;
    background-color: var(--vscode-editor-background);
    color: var(--vscode-editor-foreground);
    border-right: 1px solid transparent;
    box-sizing: border-box;
}

.react-grid-cell.active {
    background-color: var(--vscode-list-activeSelectionBackground);
    color: var(--vscode-list-activeSelectionForeground);
}

/* Some overrides necessary to get the colors we want */
.slick-headerrow-column {
    background-color: var(--vscode-sideBar-background);
    color: var(--vscode-sideBar-foreground);
    border-right: 1px solid transparent;
    border-bottom-color: none;
}

.slick-headerrow-column.ui-state-default {
    padding-left: 3px;
    padding-right: 3px;
    padding-bottom: 3px;
    padding-top: 1px;
}

.slick-header-column {
    background-color: var(--vscode-sideBar-background);
    color: var(--vscode-sideBar-foreground);
}

.slick-header-column.ui-state-default,
.slick-group-header-column.ui-state-default {
    border-right: 1px solid transparent;
    display: flex;
}

.slick-column-name {
    flex: 1;
    white-space: nowrap;
    overflow: hidden;
    text-overflow: ellipsis;
}

.slick-sort-indicator {
    float: right;
    width: 0px;
    margin-right: 12px;
    margin-top: 1px;
    flex: 0 0 auto;
    cursor: pointer;
}

.react-grid-header-cell:hover {
    background-color: var(--override-selection-background, var(--vscode-list-hoverBackground));
}

.react-grid-header-cell > .slick-sort-indicator-asc::before {
    background: none;
    font: normal normal normal 10px/1 codicon;
    content: '\eaa1'; /* VS Code arrow-up codicon */
    align-items: center;
    text-align: right;
    display: flex;
    padding: 3px;
    color: var(--vscode-sideBar-foreground);
    opacity: 0.4;
}

.react-grid-header-cell > .slick-sort-indicator-desc::before {
    background: none;
    font: normal normal normal 10px/1 codicon;
    content: '\ea9a'; /* VS Code arrow-down codicon */
    align-items: center;
    text-align: right;
    display: flex;
    padding: 3px;
    color: var(--vscode-sideBar-foreground);
    opacity: 0.4;
}

.slick-row:hover > .react-grid-cell {
    background-color: var(--override-selection-background, var(--vscode-list-hoverBackground));
}

/* Slick.Editors.Text */
input.editor-text {
    width: 100%;
    height: 100%;
    box-sizing: border-box;
    border: 2px var(--vscode-focusBorder);
    padding-left: 7px;
    margin: 0;
    outline: 0 none;
    border-style: solid;
    background-color: var(--vscode-list-activeSelectionBackground);
    color: var(--vscode-list-activeSelectionForeground);
    text-align: left;
    /* input does not inherit font from body */
    font-family: var(--vscode-editor-font-family);
    font-weight: var(--vscode-editor-font-weight);
    font-size: var(--vscode-editor-font-size);
}

.slick-cell {
    border: 1px solid var(--vscode-editor-lineHighlightBorder);
    padding-left: 7px;
}

.slick-cell.editable {
    border-color: none;
    border-style: none;
    border: 0;
    padding: 0;
    margin: 0;
}

.control-container {
    padding: 6px;
    display: flex;
    justify-content: start;
    flex-direction: row;
}

.codicon-button {
    cursor: pointer;
    padding-left: 3px;
    padding-top: 3px;
    color: var(--vscode-sideBar-foreground);
}

.header-cell-button {
    position: absolute;
}

.refresh-button {
    padding-left: 28px;
}<|MERGE_RESOLUTION|>--- conflicted
+++ resolved
@@ -1,4 +1,3 @@
-<<<<<<< HEAD
 .resizable-span {
     cursor: ew-resize !important;
     width: 9px !important;
@@ -11,10 +10,10 @@
 
 .resizable-span:hover, .resizable-span:active, .resizable-span:focus, .resizable-span:target {
     background: var(--vscode-focusBorder) !important;
-=======
+}
+
 ::-webkit-scrollbar {
     width: 20px;
->>>>>>> 70073c0e
 }
 
 .outer-container {
